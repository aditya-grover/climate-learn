--- conflicted
+++ resolved
@@ -7,11 +7,7 @@
 logging.getLogger("pytorch_lightning").setLevel(logging.ERROR)
 
 class Trainer:
-<<<<<<< HEAD
-    def __init__(self, seed = 0, accelerator = "gpu", precision = 16, max_epochs = 4, logger = False, devices="auto"):
-=======
     def __init__(self, seed = 0, accelerator = "gpu", devices=1, precision = 16, max_epochs = 4, logger = False):
->>>>>>> fd6f4455
         seed_everything(seed)
 
         checkpoint_callback = ModelCheckpoint(save_last = True, verbose = False, filename = "epoch_{epoch:03d}", auto_insert_metric_name = False)
