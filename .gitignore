--- conflicted
+++ resolved
@@ -161,13 +161,4 @@
 
 # Ignore checkpoint files
 *.ckpt
-<<<<<<< HEAD
-checkpoints/
-=======
-
-# vscode settings
-.vscode/
-
-# training results
-results/
->>>>>>> 50472243
+checkpoints/