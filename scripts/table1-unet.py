# Standard library
from argparse import ArgumentParser

# Third party
import climate_learn as cl
from climate_learn.data.cmip6_itermodule import CMIP6IterDataModule
from climate_learn.utils.datetime import Hours
from climate_learn.data.climate_dataset.cmip6.constants import *
import torch.multiprocessing
from pytorch_lightning.loggers.tensorboard import TensorBoardLogger


def main():
    torch.multiprocessing.set_sharing_strategy("file_system")

    parser = ArgumentParser()
    parser.add_argument("pred_range", type=int)
    parser.add_argument("root_dir")
    parser.add_argument("gpu", type=int)
    args = parser.parse_args()
    
    variables = [
        "air_temperature",
        "geopotential",
        "temperature",
        "specific_humidity",
        "u_component_of_wind",
        "v_component_of_wind"
    ]
    in_vars = []
    for var in variables:
        if var in PRESSURE_LEVEL_VARS:
            for level in DEFAULT_PRESSURE_LEVELS:
                in_vars.append(var + "_" + str(level))
        else:
            in_vars.append(var)

    out_variables = [
        "air_temperature",
        "geopotential_500",
        "temperature_850"
    ]
    out_vars = []
    for var in out_variables:
        if var in PRESSURE_LEVEL_VARS:
            for level in DEFAULT_PRESSURE_LEVELS:
                out_vars.append(var + "_" + str(level))
        else:
            out_vars.append(var)
    
    history = 3
    subsample = Hours(1)
    window = 6
    pred_range = Hours(args.pred_range)
    batch_size = 128
    default_root_dir=f"results/unet_new_forecasting_{args.pred_range}"
    
    dm = CMIP6IterDataModule(
        "forecasting",
        args.root_dir,
        args.root_dir,
        in_vars,
        out_vars,
        history,
        window,
        pred_range,
        subsample,
        buffer_size=2000,
        batch_size=batch_size,
        num_workers=4
    )
    # dm.setup()

    model = cl.models.hub.Unet(
        in_channels=36,
        out_channels=3,
        history=history,
        hidden_channels=64,
        dropout=0.1,
        ch_mults=(1, 2, 2),
        is_attn=(False, False, False),
        n_blocks=2,
    )
    optimizer = cl.load_optimizer(
        model, "AdamW", {"lr": 5e-4, "weight_decay": 1e-5}
    )
    lr_scheduler = cl.load_lr_scheduler(
        "linear-warmup-cosine-annealing",
        optimizer,
        {"warmup_epochs": 5, "max_epochs": 50, "warmup_start_lr": 1e-8, "eta_min": 1e-8}
    )
    unet = cl.load_forecasting_module(
        data_module=dm,
        model=model,
        optim=optimizer,
        sched=lr_scheduler
    )

    logger = TensorBoardLogger(
        save_dir=f"{default_root_dir}/logs"
    )
    trainer = cl.Trainer(
        early_stopping="val/lat_mse:aggregate",
        patience=5,
        accelerator="gpu",
        devices=[args.gpu],
<<<<<<< HEAD
        precision=16,
        max_epochs=50,
=======
        precision="bf16",
        max_epochs=40,
>>>>>>> 543eb8c8
        default_root_dir=default_root_dir,
        logger=logger
    )
    
    trainer.fit(unet, datamodule=dm)
    trainer.test(unet, datamodule=dm, ckpt_path="best")

    
if __name__ == "__main__":
    main()<|MERGE_RESOLUTION|>--- conflicted
+++ resolved
@@ -104,13 +104,8 @@
         patience=5,
         accelerator="gpu",
         devices=[args.gpu],
-<<<<<<< HEAD
         precision=16,
         max_epochs=50,
-=======
-        precision="bf16",
-        max_epochs=40,
->>>>>>> 543eb8c8
         default_root_dir=default_root_dir,
         logger=logger
     )
