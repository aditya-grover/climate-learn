--- conflicted
+++ resolved
@@ -53,11 +53,7 @@
     window = 6
     pred_range = Hours(args.pred_range)
     batch_size = 128
-<<<<<<< HEAD
     default_root_dir=f"results/unet_new_forecasting_{args.pred_range}"
-=======
-    default_root_dir=f"results/unet_new_forecasting_1_worker_{args.pred_range}"
->>>>>>> 9e9b0ff4
     
     dm = CMIP6IterDataModule(
         "forecasting",
