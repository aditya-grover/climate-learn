--- conflicted
+++ resolved
@@ -57,11 +57,7 @@
 subsample: 1
 history: 1
 window: 0
-<<<<<<< HEAD
-num_workers: 8
-=======
 num_workers: 1
->>>>>>> 2b0b7068
 
 model: 'mask2former'
 
