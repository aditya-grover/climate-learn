--- conflicted
+++ resolved
@@ -5,13 +5,10 @@
 import climate_learn as cl
 from climate_learn.data.cmip6_itermodule import CMIP6IterDataModule
 from climate_learn.utils.datetime import Hours
-<<<<<<< HEAD
 from climate_learn.data.climate_dataset.era5.constants import *
-=======
 from climate_learn.data.climate_dataset.cmip6.constants import *
 import torch.multiprocessing
 from pytorch_lightning.loggers.tensorboard import TensorBoardLogger
->>>>>>> 50472243
 
 
 def main():
@@ -105,17 +102,10 @@
         patience=5,
         accelerator="gpu",
         devices=[args.gpu],
-<<<<<<< HEAD
-        max_epochs=64,
-        default_root_dir=f"resnet_forecasting_{args.pred_range}",
-        precision="bf16",
-        summary_depth=1
-=======
         precision=16,
         max_epochs=50,
         default_root_dir=default_root_dir,
         logger=logger
->>>>>>> 50472243
     )
     
     trainer.fit(resnet, datamodule=dm)
