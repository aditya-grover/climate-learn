--- conflicted
+++ resolved
@@ -46,11 +46,7 @@
         batch_size=cfg['batch_size'],
         num_workers=cfg['num_workers'],
         fixed_lead_time_eval=cfg['fixed_lead_time_eval'],
-<<<<<<< HEAD
-        pin_memory=True
-=======
         pin_memory=True,
->>>>>>> 2b0b7068
     )
 
     # load module
