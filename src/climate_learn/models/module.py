--- conflicted
+++ resolved
@@ -9,11 +9,7 @@
 import copy
 
 from climate_learn.data.climate_dataset.era5.constants import CONSTANTS
-<<<<<<< HEAD
-from climate_learn.models.hub import ViTPretrained, Mask2Former, SwinV2Classification
-=======
-from climate_learn.models.hub import ViTPretrainedClimaXEmb, ViTPretrainedLevelEmb, Mask2Former, ResNet
->>>>>>> a111e5eb
+from climate_learn.models.hub import ViTPretrained, Mask2Former, SwinV2Classification, ResNet
 
 
 class LitModule(pl.LightningModule):
@@ -70,16 +66,10 @@
         return yhat
 
     def forward(self, x: torch.Tensor, in_variables, lead_times=None) -> torch.Tensor:
-<<<<<<< HEAD
         if isinstance(self.net, ViTPretrained) or\
             isinstance(self.net, Mask2Former) or \
-            isinstance(self.net, SwinV2Classification):
-=======
-        if isinstance(self.net, ViTPretrainedClimaXEmb) or\
-            isinstance(self.net, ViTPretrainedLevelEmb) or \
-            isinstance(self.net, Mask2Former) or \
+            isinstance(self.net, SwinV2Classification) or \
             isinstance(self.net, ResNet):
->>>>>>> a111e5eb
             return self.net(x, in_variables, lead_times)
         return self.net(x)
 
