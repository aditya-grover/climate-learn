from typing import Any, Callable, Iterable
import sys
import numpy as np
import pandas as pd
import torch
from pytorch_lightning import LightningModule
from torchvision.transforms import transforms
from sklearn.linear_model import Ridge

from .utils.lr_scheduler import LinearWarmupCosineAnnealingLR
from .utils.metrics import lat_weighted_acc, lat_weighted_mse, lat_weighted_rmse

OptimizerCallable = Callable[[Iterable], torch.optim.Optimizer]


class ForecastLitModule(LightningModule):
    def __init__(
        self,
        net: torch.nn.Module,
        optimizer: OptimizerCallable = torch.optim.Adam,
        lr: float = 0.001,
        weight_decay: float = 0.005,
        warmup_epochs: int = 5,
        max_epochs: int = 30,
        warmup_start_lr: float = 1e-8,
        eta_min: float = 1e-8,
    ):
        super().__init__()
        self.save_hyperparameters(logger=False, ignore=["net"])
        self.net = net
        self.test_loss = [lat_weighted_rmse, lat_weighted_acc]
        self.lr_baseline = None
<<<<<<< HEAD
        if net.prob_type == "parametric":
            self.train_loss = [crps_gaussian]
            # self.train_loss = lat_weighted_nll
            self.val_loss = [crps_gaussian_val, lat_weighted_spread_skill_ratio]
        elif net.prob_type == "mcdropout":
            self.train_loss = [lat_weighted_mse]
            self.val_loss = [crps_gaussian_val]
            raise NotImplementedError(
                "Only parametric and deterministic prediction is supported"
            )
        elif net.prob_type == "categorical":
            # loss functions need to be determined later (?)
            self.train_loss = [categorical_loss]
            self.val_loss = [categorical_loss]
            self.test_loss = [categorical_loss]
            self.num_bins = 50
            self.bin_min = -5
            self.bin_max = 5
            self.bins = np.linspace(self.bin_min, self.bin_max, self.num_bins + 1)
            self.bins[0] = -np.inf
            self.bins[-1] = np.inf
        else:  # deter
            self.train_loss = [lat_weighted_mse]
            self.val_loss = [lat_weighted_rmse]
        self.optim_cls = optimizer
=======
        self.train_loss = [lat_weighted_mse]
        self.val_loss = [lat_weighted_rmse]

        if optimizer == "adam":
            self.optim_cls = torch.optim.Adam
        elif optimizer == "adamw":
            self.optim_cls = torch.optim.AdamW
        else:
            raise NotImplementedError("Only support Adam and AdamW")
>>>>>>> 9e5036d5

    def forward(self, x):
        with torch.no_grad():
            return self.net.predict(x)

    def set_denormalization(self, mean, std):
        self.denormalization = transforms.Normalize(mean, std)

    def set_lat_lon(self, lat, lon):
        self.lat = lat
        self.lon = lon

    def set_pred_range(self, r):
        self.pred_range = r

    def set_train_climatology(self, clim):
        self.train_clim = clim

    def set_val_climatology(self, clim):
        self.val_clim = clim

    def set_test_climatology(self, clim):
        self.test_clim = clim

    def training_step(self, batch: Any, batch_idx: int):
        x, y, _, out_variables = batch

        loss_dict, _ = self.net.forward(
            x, y, out_variables, metric=self.train_loss, lat=self.lat
        )
        loss_dict = loss_dict[0]
        for var in loss_dict.keys():
            self.log(
                "train/" + var,
                loss_dict[var],
                on_step=True,
                on_epoch=False,
                prog_bar=True,
                batch_size=len(x),
            )
        return loss_dict

    def validation_step(self, batch: Any, batch_idx: int):
        x, y, variables, out_variables = batch
        pred_steps = y.shape[1]
        pred_range = self.pred_range.hours()

        default_days = [1, 3, 5]
        days_each_step = pred_range / 24
        default_steps = [
            d / days_each_step for d in default_days if d % days_each_step == 0
        ]
        steps = [int(s) for s in default_steps if s <= pred_steps and s > 0]
        days = [int(s * pred_range / 24) for s in steps]

        all_loss_dicts, _ = self.net.rollout(
            x,
            y,
            self.val_clim,
            variables,
            out_variables,
            steps=pred_steps,
            metric=self.val_loss,
            transform=self.denormalization,
            lat=self.lat,
            log_steps=steps,
            log_days=days,
        )
        loss_dict = {}
        for d in all_loss_dicts:
            for k in d.keys():
                loss_dict[k] = d[k]

        for var in loss_dict.keys():
            self.log(
                "val/" + var,
                loss_dict[var],
                on_step=False,
                on_epoch=True,
                prog_bar=False,
                sync_dist=True,
                batch_size=len(x),
            )
        return loss_dict

    def test_step(self, batch: Any, batch_idx: int):
        x, y, variables, out_variables = batch
        pred_steps = y.shape[1]
        pred_range = self.pred_range.hours()

        default_days = [1, 3, 5]
        days_each_step = pred_range / 24
        default_steps = [
            d / days_each_step for d in default_days if d % days_each_step == 0
        ]
        steps = [int(s) for s in default_steps if s <= pred_steps and s > 0]
        days = [int(s * pred_range / 24) for s in steps]

        all_loss_dicts, _ = self.net.rollout(
            x,
            y,
            self.test_clim,
            variables,
            out_variables,
            steps=pred_steps,
            metric=self.test_loss,
            transform=self.denormalization,
            lat=self.lat,
            log_steps=steps,
            log_days=days,
        )

        loss_dict = {}
        for d in all_loss_dicts:
            for k in d.keys():
                loss_dict[k] = d[k]

        for var in loss_dict.keys():
            self.log(
                "test/" + var,
                loss_dict[var],
                on_step=False,
                on_epoch=True,
                sync_dist=True,
                batch_size=len(x),
            )

        # rmse for climatology baseline
        clim_pred = self.train_clim  # C, H, W
        clim_pred = (
            clim_pred.unsqueeze(0)
            .unsqueeze(0)
            .repeat(y.shape[0], y.shape[1], 1, 1, 1)
            .to(y.device)
        )
        baseline_rmse = lat_weighted_rmse(
            clim_pred,
            y,
            out_variables,
            transform_pred=False,
            transform=self.denormalization,
            lat=self.lat,
            log_steps=steps,
            log_days=days,
        )
        for var in baseline_rmse.keys():
            self.log(
                "test_climatology_baseline/" + var,
                baseline_rmse[var],
                on_step=False,
                on_epoch=True,
                sync_dist=True,
                batch_size=len(x),
            )

        # rmse for persistence baseline
        pers_pred = x  # B, 1, C, H, W
        baseline_rmse = lat_weighted_rmse(
            pers_pred,
            y,
            out_variables,
            transform_pred=True,
            transform=self.denormalization,
            lat=self.lat,
            log_steps=steps,
            log_days=days,
        )
        for var in baseline_rmse.keys():
            self.log(
                "test_persistence_baseline/" + var,
                baseline_rmse[var],
                on_step=False,
                on_epoch=True,
                sync_dist=True,
                batch_size=len(x),
            )

        # rmse for linear regression baseline
        # check if fit_lin_reg_baseline is called by checking whether self.lr_baseline is initialized
        if self.lr_baseline:
            lr_pred = self.lr_baseline.predict(
                x.cpu().reshape((x.shape[0], -1))
            ).reshape(y.shape)
            lr_pred = lr_pred[:, np.newaxis, :, :, :]  # B, 1, C, H, W
            lr_pred = torch.from_numpy(lr_pred).float().to(y.device)
            baseline_rmse = lat_weighted_rmse(
                lr_pred,
                y,
                out_variables,
                transform_pred=True,
                transform=self.denormalization,
                lat=self.lat,
                log_steps=steps,
                log_days=days,
            )
            for var in baseline_rmse.keys():
                self.log(
                    "test_ridge_regression_baseline/" + var,
                    baseline_rmse[var],
                    on_step=False,
                    on_epoch=True,
                    sync_dist=True,
                    batch_size=len(x),
                )

        return loss_dict

    def configure_optimizers(self):
        decay = []
        no_decay = []
        for name, m in self.named_parameters():
            if "pos_embed" in name:
                no_decay.append(m)
            else:
                decay.append(m)

        optimizer = self.optim_cls(
            [
                {
                    "params": decay,
                    "lr": self.hparams.lr,
                    "weight_decay": self.hparams.weight_decay,
                },
                {"params": no_decay, "lr": self.hparams.lr, "weight_decay": 0},
            ]
        )

        lr_scheduler = LinearWarmupCosineAnnealingLR(
            optimizer,
            self.hparams.warmup_epochs,
            self.hparams.max_epochs,
            self.hparams.warmup_start_lr,
            self.hparams.eta_min,
        )

        return {"optimizer": optimizer, "lr_scheduler": lr_scheduler}

    def fit_lin_reg_baseline(self, train_dataset, reg_hparam=0.0):
        X_train = train_dataset.inp_data.reshape(train_dataset.inp_data.shape[0], -1)
        y_train = train_dataset.out_data.reshape(train_dataset.out_data.shape[0], -1)
        self.lr_baseline = Ridge(alpha=reg_hparam)
        self.lr_baseline.fit(X_train, y_train)<|MERGE_RESOLUTION|>--- conflicted
+++ resolved
@@ -11,7 +11,6 @@
 from .utils.metrics import lat_weighted_acc, lat_weighted_mse, lat_weighted_rmse
 
 OptimizerCallable = Callable[[Iterable], torch.optim.Optimizer]
-
 
 class ForecastLitModule(LightningModule):
     def __init__(
@@ -30,43 +29,9 @@
         self.net = net
         self.test_loss = [lat_weighted_rmse, lat_weighted_acc]
         self.lr_baseline = None
-<<<<<<< HEAD
-        if net.prob_type == "parametric":
-            self.train_loss = [crps_gaussian]
-            # self.train_loss = lat_weighted_nll
-            self.val_loss = [crps_gaussian_val, lat_weighted_spread_skill_ratio]
-        elif net.prob_type == "mcdropout":
-            self.train_loss = [lat_weighted_mse]
-            self.val_loss = [crps_gaussian_val]
-            raise NotImplementedError(
-                "Only parametric and deterministic prediction is supported"
-            )
-        elif net.prob_type == "categorical":
-            # loss functions need to be determined later (?)
-            self.train_loss = [categorical_loss]
-            self.val_loss = [categorical_loss]
-            self.test_loss = [categorical_loss]
-            self.num_bins = 50
-            self.bin_min = -5
-            self.bin_max = 5
-            self.bins = np.linspace(self.bin_min, self.bin_max, self.num_bins + 1)
-            self.bins[0] = -np.inf
-            self.bins[-1] = np.inf
-        else:  # deter
-            self.train_loss = [lat_weighted_mse]
-            self.val_loss = [lat_weighted_rmse]
-        self.optim_cls = optimizer
-=======
         self.train_loss = [lat_weighted_mse]
         self.val_loss = [lat_weighted_rmse]
-
-        if optimizer == "adam":
-            self.optim_cls = torch.optim.Adam
-        elif optimizer == "adamw":
-            self.optim_cls = torch.optim.AdamW
-        else:
-            raise NotImplementedError("Only support Adam and AdamW")
->>>>>>> 9e5036d5
+        self.optim_cls = optimizer
 
     def forward(self, x):
         with torch.no_grad():
