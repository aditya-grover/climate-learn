# Standard library
from typing import Any, Callable, Dict, Iterable, Optional, Tuple, Union
from functools import partial
from copy import deepcopy
import warnings

# Local application
from .data import DataModule, IterDataModule
from .models import LitModule, MODEL_REGISTRY
from .models.hub import (
    Climatology,
    Interpolation,
    LinearRegression,
    Persistence,
    ResNet,
    ViTPretrained,
    VisionTransformer,
    TimeSformerPretrained,
    # SwinPretrainedSegmentation,
    Mask2Former,
    SwinV2Classification
)
from .models.lr_scheduler import LinearWarmupCosineAnnealingLR
from .transforms import TRANSFORMS_REGISTRY
from .metrics import MetricsMetaInfo, METRICS_REGISTRY

# Third party
import torch
import torch.nn as nn
import transformers
from torch.optim.lr_scheduler import _LRScheduler as LRScheduler


def load_model_module(
    task: str,
    data_module: Union[DataModule, IterDataModule],
    preset: Optional[str] = None,
    model: Optional[Union[str, nn.Module]] = None,
    model_kwargs: Optional[Dict[str, Any]] = None,
    optim: Optional[Union[str, torch.optim.Optimizer]] = None,
    optim_kwargs: Optional[Dict[str, Any]] = None,
    sched: Optional[Union[str, LRScheduler]] = None,
    sched_kwargs: Optional[Dict[str, Any]] = None,
    train_loss: Optional[Union[str, Callable]] = None,
    val_loss: Optional[Iterable[Union[str, Callable]]] = None,
    test_loss: Optional[Iterable[Union[str, Callable]]] = None,
    train_target_transform: Optional[Union[str, Callable]] = None,
    val_target_transform: Optional[Iterable[Union[str, Callable]]] = None,
    test_target_transform: Optional[Iterable[Union[str, Callable]]] = None,
    cfg: Optional[Dict[str, Any]] = None,
):
    # Temporary fix, per this discussion:
    # https://github.com/aditya-grover/climate-learn/pull/100#discussion_r1192812343
    lat, lon = data_module.get_lat_lon()
    if lat is None and lon is None:
        raise RuntimeError("Data module has not been set up yet.")
    # Load the model
    if preset is None and model is None:
        raise RuntimeError("Please specify 'preset' or 'model'")
    elif preset:
        print(f"Loading preset: {preset}")
        model, optimizer, lr_scheduler = load_preset(task, data_module, preset, cfg)
    elif isinstance(model, str):
        print(f"Loading model: {model}")
        model_cls = MODEL_REGISTRY.get(model, None)
        if model_cls is None:
            raise NotImplementedError(
                f"{model} is not an implemented model. If you think it should be,"
                " please raise an issue at"
                " https://github.com/aditya-grover/climate-learn/issues."
            )
        model = model_cls(**model_kwargs)
    elif isinstance(model, nn.Module):
        print("Using custom network")
    else:
        raise TypeError("'model' must be str or nn.Module")
    # Load the optimizer
    if preset is None and optim is None:
        raise RuntimeError("Please specify 'preset' or 'optim'")
    elif preset:
        print("Using preset optimizer")
    elif isinstance(optim, str):
        print(f"Loading optimizer {optim}")
        optimizer = load_optimizer(model, optim, optim_kwargs)
    elif isinstance(optim, torch.optim.Optimizer):
        optimizer = optim
        print("Using custom optimizer")
    else:
        raise TypeError("'optim' must be str or torch.optim.Optimizer")
    # Load the LR scheduler, if specified
    if preset:
        print("Using preset learning rate scheduler")
    elif sched is None:
        lr_scheduler = None
    elif isinstance(sched, str):
        print(f"Loading learning rate scheduler: {sched}")
        lr_scheduler = load_lr_scheduler(sched, optimizer, sched_kwargs)
    elif isinstance(sched, LRScheduler) or isinstance(sched, torch.optim.lr_scheduler.ReduceLROnPlateau):
        lr_scheduler = sched
        print("Using custom learning rate scheduler")
    else:
        raise TypeError("'sched' must be str, None, or torch.optim.lr_scheduler._LRScheduler")
    # Load training loss
    in_vars, out_vars = get_data_variables(data_module)
    lat, lon = data_module.get_lat_lon()
    if isinstance(train_loss, str):
        print(f"Loading training loss: {train_loss}")
        clim = get_climatology(data_module, "train")
        metainfo = MetricsMetaInfo(in_vars, out_vars, lat, lon, clim)
        train_loss = load_loss(train_loss, True, metainfo)
    elif isinstance(train_loss, Callable):
        print("Using custom training loss")
    else:
        raise TypeError("'train_loss' must be str or Callable")
    # Load validation loss
    if not isinstance(val_loss, Iterable):
        raise TypeError("'val_loss' must be an iterable")
    val_losses = []
    for vl in val_loss:
        if isinstance(vl, str):
            clim = get_climatology(data_module, "val")
            metainfo = MetricsMetaInfo(in_vars, out_vars, lat, lon, clim)
            print(f"Loading validation loss: {vl}")
            val_losses.append(load_loss(vl, False, metainfo))
        elif isinstance(vl, Callable):
            print("Using custom validation loss")
            val_losses.append(vl)
        else:
            raise TypeError("each 'val_loss' must be str or Callable")
    # Load test loss
    if not isinstance(test_loss, Iterable):
        raise TypeError("'test_loss' must be an iterable")
    test_losses = []
    for tl in test_loss:
        if isinstance(tl, str):
            clim = get_climatology(data_module, "test")
            metainfo = MetricsMetaInfo(in_vars, out_vars, lat, lon, clim)
            print(f"Loading test loss: {tl}")
            test_losses.append(load_loss(tl, False, metainfo))
        elif isinstance(tl, Callable):
            print("Using custom testing loss")
            test_losses.append(tl)
        else:
            raise TypeError("each 'test_loss' must be str or Callable")
    # Load training transform
    if isinstance(train_target_transform, str):
        print(f"Loading training transform: {train_target_transform}")
        train_transform = load_transform(train_target_transform, data_module)
    elif isinstance(train_target_transform, Callable):
        print("Using custom training transform")
        train_transform = train_target_transform
    elif train_target_transform is None:
        train_transform = train_target_transform
    else:
        raise TypeError("'train_target_transform' must be str, callable, or None")
    # Load validation transform
    val_transforms = []
    if isinstance(val_target_transform, Iterable):
        for vt in val_target_transform:
            if isinstance(vt, str):
                print(f"Loading validation transform: {vt}")
                val_transforms.append(load_transform(vt, data_module))
            elif isinstance(vt, Callable):
                print("Using custom validation transform")
                val_transforms.append(vt)
            else:
                raise TypeError("each 'val_transform' must be str or Callable")
    elif val_target_transform is None:
        val_transforms = val_target_transform
    else:
        raise TypeError(
            "'val_target_transform' must be an iterable of strings/callables,"
            " or None"
        )
    # Load test transform
    test_transforms = []
    if isinstance(test_target_transform, Iterable):
        for tt in test_target_transform:
            if isinstance(tt, str):
                print(f"Loading test transform: {tt}")
                test_transforms.append(load_transform(tt, data_module))
            elif isinstance(tt, Callable):
                print("Using custom test transform")
                test_transforms.append(tt)
            else:
                raise TypeError("each 'test_transform' must be str or Callable")
    elif test_target_transform is None:
        test_transforms = test_target_transform
    else:
        raise TypeError(
            "'test_target_transform' must be an iterable of strings/callables,"
            " or None"
        )
    # Instantiate Lightning Module
    model_module = LitModule(
        model,
        optimizer,
        lr_scheduler,
        train_loss,
        val_losses,
        test_losses,
        train_transform,
        val_transforms,
        test_transforms,
    )
    return model_module


load_forecasting_module = partial(
    load_model_module,
    task="forecasting",
    train_loss="lat_mse",
    val_loss=["lat_mse", "lat_rmse", "lat_acc"],
    test_loss=["lat_rmse", "lat_acc"],
    train_target_transform=None,
    val_target_transform=[nn.Identity(), "denormalize", "denormalize"], # first metric used for early stopping
    test_target_transform=["denormalize", "denormalize"],
)

load_climatebench_module = partial(
    load_model_module,
    task="forecasting",
    train_loss="mse",
    val_loss=["mse"],
    test_loss=["lat_nrmses", "lat_nrmseg", "lat_nrmse"],
    train_target_transform=None,
    val_target_transform=[nn.Identity()],
    test_target_transform=[nn.Identity(), nn.Identity(), nn.Identity()],
)

load_downscaling_module = partial(
    load_model_module,
    task="downscaling",
    train_loss="mse",
    val_loss=["rmse", "pearson", "mean_bias"],
    test_loss=["rmse", "pearson", "mean_bias"],
    train_target_transform=None,
    val_target_transform=["denormalize", "denormalize"],
    test_target_transform=["denormalize", "denormalize"],
)


def load_preset(task, data_module, preset, cfg=None):
    in_vars, out_vars = get_data_variables(data_module)
    in_shape, out_shape = get_data_dims(data_module)

    def raise_not_impl():
        raise NotImplementedError(
            f"{preset} is not an implemented preset for the {task} task. If"
            " you think it should be, please raise an issue at"
            " https://github.com/aditya-grover/climate-learn/issues."
        )

    if task == "forecasting":
        history, in_channels, in_height, in_width = in_shape[1:]
        out_channels, out_height, out_width = out_shape[1:]
        if preset.lower() == "climatology":
            norm = data_module.get_out_transforms()
            mean_norm = torch.tensor([norm[k].mean for k in norm.keys()])
            std_norm = torch.tensor([norm[k].std for k in norm.keys()])
            clim = get_climatology(data_module, "train")
            model = Climatology(clim, mean_norm, std_norm)
            optimizer = lr_scheduler = None
        elif preset == "persistence":
            if not set(out_vars).issubset(in_vars):
                raise RuntimeError(
                    "Persistence requires the output variables to be a subset of"
                    " the input variables."
                )
            channels = [in_vars.index(o) for o in out_vars]
            model = Persistence(channels)
            optimizer = lr_scheduler = None
        elif preset.lower() == "linear-regression":
            in_features = history * in_channels * in_height * in_width
            out_features = out_channels * out_height * out_width
            model = LinearRegression(in_features, out_features)
            optimizer = load_optimizer(model, "SGD", {"lr": 1e-5})
            lr_scheduler = None
        elif preset.lower() == "rasp-theurey-2020":
            model = ResNet(
                in_channels=in_channels,
                out_channels=out_channels,
                history=history,
                hidden_channels=128,
                activation="leaky",
                norm=True,
                dropout=0.1,
                n_blocks=19,
            )
            optimizer = load_optimizer(
                model, "Adam", {"lr": 1e-5, "weight_decay": 1e-5}
            )
            lr_scheduler = None
        elif preset.lower() == 'vit_cl':
            model = VisionTransformer(
                img_size=(in_height, in_width),
                in_channels=in_channels,
                out_channels=out_channels,
                history=history,
                patch_size=cfg['patch_size'],
                drop_path=cfg['drop_path'],
                drop_rate=cfg['drop_rate'],
                learn_pos_emb=cfg['learn_pos_emb'],
                embed_dim=cfg['embed_dim'],
                depth=cfg['depth'],
                decoder_depth=cfg['decoder_depth'],
                num_heads=cfg['num_heads'],
                mlp_ratio=cfg['mlp_ratio'],
            )
            optimizer = load_optimizer(
                    model, "AdamW", {"lr": cfg['lr'], "weight_decay": cfg['weight_decay'], "betas": cfg['betas']}
            )
            lr_scheduler = load_lr_scheduler(
                "linear-warmup-cosine-annealing",
                optimizer,
                {"warmup_epochs": cfg['warmup_epochs'], "max_epochs": cfg['num_epochs'], "warmup_start_lr": cfg['warmup_start_lr'], "eta_min": cfg['eta_min']}
            )
        elif preset.lower() == 'timesformer_pretrained':
            model = TimeSformerPretrained(
                in_img_size = cfg['in_img_size'],
                in_channels = in_channels,
                out_channels = out_channels,
                history=history,
                pretrained_model=cfg['pretrained_model'],
                ckpt_path=cfg['ckpt_path'],
                # learn_pos_emb=cfg['learn_pos_emb'],
                patch_size = cfg['patch_size'],
                decoder_depth=cfg['decoder_depth'],
                use_pretrained_weights=cfg['use_pretrained_weights'],
                use_pretrained_embeddings=cfg['use_pretrained_embeddings'],
                use_n_blocks=cfg['use_n_blocks'],
                freeze_backbone=cfg['freeze_backbone'],
                freeze_embeddings=cfg['freeze_embeddings'],
                mlp_embed_depth=cfg['mlp_embed_depth']
            )
            optimizer = load_optimizer(
                    model, "AdamW", {"lr": cfg['lr'], "weight_decay": cfg['weight_decay'], "betas": cfg['betas']}
            )
            lr_scheduler = load_lr_scheduler(
                "linear-warmup-cosine-annealing",
                optimizer,
                {"warmup_epochs": cfg['warmup_epochs'], "max_epochs": cfg['num_epochs'], "warmup_start_lr": cfg['warmup_start_lr'], "eta_min": cfg['eta_min']}
            )
        elif preset.lower() == 'swin_pretrained_segmentation':
            model = SwinPretrainedSegmentation(
                in_img_size=cfg['in_img_size'],
                input_channels=in_channels,
                out_channels=out_channels,
                embed_type=cfg['embed_type'],
                mlp_embed_depth=cfg['mlp_embed_depth'],
                decoder_depth=cfg['decoder_depth'],
                ckpt_path=cfg['ckpt_path'],
                freeze_backbone=cfg['freeze_backbone'],
                freeze_embeddings=cfg['freeze_embeddings'],
                # Backbone
                patch_size=cfg['patch_size'],
                embed_dim=cfg['embed_dim'],
                depths=cfg['depths'],
                num_heads=cfg['num_heads'],
                window_size=cfg['window_size'],
                mlp_ratio=cfg['mlp_ratio'],
                qkv_bias=cfg['qkv_bias'],
                qk_scale=cfg['qk_scale'],
                drop_rate=cfg['drop_rate'],
                attn_drop_rate=cfg['attn_drop_rate'],
                drop_path_rate=cfg['drop_path_rate'],
                ape=cfg['ape'],
                patch_norm=cfg['patch_norm'],
                out_indices=cfg['out_indices'],
                use_checkpoint=cfg['use_checkpoint'],

                # UPerHead
                in_channels=cfg['in_channels'],
                in_index=cfg['in_index'],
                pool_scales=cfg['pool_scales'],
                channels=cfg['channels'],
                dropout_ratio=cfg['dropout_ratio'],
                num_classes=cfg['num_classes'],
                align_corners=cfg['align_corners'],

                # FCN Head
                fcn_in_channels=cfg['fcn_in_channels'],
                fcn_in_index=cfg['fcn_in_index'],
                fcn_channels=cfg['fcn_channels'],
                num_convs=cfg['num_convs'],
                concat_input=cfg['concat_input'],
                fcn_dropout_ratio=cfg['fcn_dropout_ratio'],
                fcn_num_classes=cfg['fcn_num_classes'],
                fcn_align_corners=cfg['fcn_align_corners'],
            )
            
            optimizer = load_optimizer(
                    model, "AdamW", {"lr": cfg['lr'], "weight_decay": cfg['weight_decay'], "betas": cfg['betas']}
            )
            lr_scheduler = load_lr_scheduler(
                "linear-warmup-cosine-annealing",
                optimizer,
                {"warmup_epochs": cfg['warmup_epochs'], "max_epochs": cfg['num_epochs'], "warmup_start_lr": cfg['warmup_start_lr'], "eta_min": cfg['eta_min']}
            )
        elif preset.lower() == 'mask2former':
            model = Mask2Former(
                in_img_size = cfg['in_img_size'],
                in_channels = in_channels,
                out_channels = out_channels,
                embed_type=cfg['embed_type'], # normal or climax
                mlp_embed_depth=cfg['mlp_embed_depth'],
                decoder_depth=cfg['decoder_depth'],
                freeze_backbone=cfg['freeze_backbone'],
                freeze_embeddings=cfg['freeze_embeddings'],
                use_pretrained_weights=cfg['use_pretrained_weights'],
                patch_size=cfg['patch_size'], 
                embed_dim=cfg['embed_dim'],
                out_embed_dim=cfg['out_embed_dim'], 
                embed_norm=cfg['embed_norm'],
                continuous_model=cfg['continuous_model'],
                mask2former_dir=cfg['mask2former_dir'],
                pretrained_weights=cfg['pretrained_weights'],
            )
            optimizer = load_optimizer(
                    model, "AdamW", {"lr": cfg['lr'], "weight_decay": cfg['weight_decay'], "betas": cfg['betas']}
            )
            lr_scheduler = load_lr_scheduler(
                "linear-warmup-cosine-annealing",
                optimizer,
                {"warmup_epochs": cfg['warmup_epochs'], "max_epochs": cfg['num_epochs'], "warmup_start_lr": cfg['warmup_start_lr'], "eta_min": cfg['eta_min']}
            )
<<<<<<< HEAD
        elif preset.lower() == 'swinv2_classification':
            model = SwinV2Classification(
                in_img_size = cfg['in_img_size'],
                in_channels = in_channels,
                out_channels = out_channels,
                embed_type=cfg['embed_type'], # normal or climax
                patch_size=cfg['patch_size'],
                embed_norm=cfg['embed_norm'],
                mlp_embed_depth=cfg['mlp_embed_depth'],
                decoder_depth=cfg['decoder_depth'],
                freeze_backbone=cfg['freeze_backbone'],
                freeze_embeddings=cfg['freeze_embeddings'],
                pretrained_weights=cfg['pretrained_weights'],
                use_pretrained_weights=cfg['use_pretrained_weights'],
                continuous_model=cfg['continuous_model'],
            )
            optimizer = load_optimizer(
                    model, "AdamW", {"lr": cfg['lr'], "weight_decay": cfg['weight_decay'], "betas": cfg['betas']}
            )
            lr_scheduler = load_lr_scheduler(
                "linear-warmup-cosine-annealing",
                optimizer,
                {"warmup_epochs": cfg['warmup_epochs'], "max_epochs": cfg['num_epochs'], "warmup_start_lr": cfg['warmup_start_lr'], "eta_min": cfg['eta_min']}
            )
        elif preset.lower() == 'vit_pretrained':
            model = ViTPretrained(
                in_img_size = cfg['in_img_size'],
                in_channels = in_channels,
                out_channels = out_channels,
                embed_type=cfg['embed_type'], # normal or climax
                patch_size=cfg['patch_size'],
                embed_norm=cfg['embed_norm'],
                mlp_embed_depth=cfg['mlp_embed_depth'],
                decoder_depth=cfg['decoder_depth'],
                freeze_backbone=cfg['freeze_backbone'],
                freeze_embeddings=cfg['freeze_embeddings'],
                pretrained_weights=cfg['pretrained_weights'],
                use_pretrained_weights=cfg['use_pretrained_weights'],
                continuous_model=cfg['continuous_model'],
=======
        elif preset.lower() == 'resnet-baseline':
            if cfg['continuous_model']:
                resnet_in_channels = in_channels + 1
            else:
                resnet_in_channels = in_channels
            model = ResNet(
                in_channels=resnet_in_channels,
                out_channels=out_channels,
                history=cfg['history'],
                hidden_channels=cfg['hidden_channels'],
                activation=cfg['activation'],
                norm=cfg['norm'],
                dropout=cfg['dropout'],
                n_blocks=cfg['n_blocks'],
>>>>>>> a111e5eb
            )
            optimizer = load_optimizer(
                    model, "AdamW", {"lr": cfg['lr'], "weight_decay": cfg['weight_decay'], "betas": cfg['betas']}
            )
            lr_scheduler = load_lr_scheduler(
                "linear-warmup-cosine-annealing",
                optimizer,
                {"warmup_epochs": cfg['warmup_epochs'], "max_epochs": cfg['num_epochs'], "warmup_start_lr": cfg['warmup_start_lr'], "eta_min": cfg['eta_min']}
            )
        # elif preset.lower() == 'cli-vit':
        #     model = ClimaX(
        #         default_vars=cfg['in_variables'] + cfg['constants'],
        #         out_vars=cfg['out_variables'],
        #         img_size = [in_height, in_width],
        #         use_pretrained_weights=cfg['use_pretrained_weights'],
        #         freeze_backbone=cfg['freeze_backbone'],
        #     )
        #     optimizer = load_optimizer(
        #         model, "Adam", {"lr": cfg['lr'], "weight_decay": cfg['weight_decay'], "betas": cfg['betas']}
        #     )
        #     lr_scheduler = None
        else:
            raise_not_impl()
    elif task == "downscaling":
        in_channels, in_height, in_width = in_shape[1:]
        out_channels, out_height, out_width = out_shape[1:]
        if preset.lower() in (
            "bilinear-interpolation",
            "nearest-interpolation",
        ):
            if set(out_vars) != set(in_vars):
                raise RuntimeError(
                    "Interpolation requires the output variables to match the"
                    " input variables."
                )
            interpolation_mode = preset.split("-")[0]
            model = Interpolation(out_height * out_width, interpolation_mode)
            optimizer = lr_scheduler = None
        else:
            raise_not_impl()
    return model, optimizer, lr_scheduler


def load_optimizer(net: torch.nn.Module, optim: str, optim_kwargs: Dict[str, Any] = {}):
    if len(list(net.parameters())) == 0:
        warnings.warn("Net has no trainable parameters, setting optimizer to `None`")
        optimizer = None
    
    decay = []
    no_decay = []
    for name, m in net.named_parameters():
        if "channel_embed" in name \
            or "pos_embed" in name \
            or "time_pos_embed" in name \
            or "pretrained_backbone" in name:
            no_decay.append(m)
        else:
            decay.append(m)

    kwargs_decay = deepcopy(optim_kwargs)
    kwargs_decay['params'] = decay

    kwargs_no_decay = deepcopy(optim_kwargs)
    kwargs_no_decay['params'] = no_decay
    kwargs_no_decay['weight_decay'] = 0.

    if optim.lower() == "sgd":
        optimizer_cls = torch.optim.SGD
    elif optim.lower() == "adam":
        optimizer_cls = torch.optim.Adam
    elif optim.lower() == "adamw":
        optimizer_cls = torch.optim.AdamW
    else:
        raise NotImplementedError(
            f"{optim} is not an implemented optimizer. If you think it should"
            " be, please raise an issue at"
            " https://github.com/aditya-grover/climate-learn/issues"
        )

    optimizer = optimizer_cls([kwargs_decay, kwargs_no_decay])

    return optimizer


def load_lr_scheduler(
    sched: str, optimizer: torch.optim.Optimizer, sched_kwargs: Dict[str, Any] = {}
):
    if optimizer is None:
        warnings.warn("Optimizer is `None`, setting LR scheduler to `None` too")
        lr_scheduler = None
    if sched == "constant":
        lr_scheduler = torch.optim.lr_scheduler.ConstantLR(optimizer, **sched_kwargs)
    elif sched == "linear":
        lr_scheduler = torch.optim.lr_scheduler.LinearLR(optimizer, **sched_kwargs)
    elif sched == "exponential":
        lr_scheduler = torch.optim.lr_scheduler.ExponentialLR(optimizer, **sched_kwargs)
    elif sched == "linear-warmup-cosine-annealing":
        lr_scheduler = LinearWarmupCosineAnnealingLR(optimizer, **sched_kwargs)
    elif sched == 'reduce-lr-on-plateau':
        lr_scheduler = torch.optim.lr_scheduler.ReduceLROnPlateau(optimizer, **sched_kwargs)
    else:
        raise NotImplementedError(
            f"{sched} is not an implemented learning rate scheduler. If you"
            " think it should be, please raise an issue at"
            " https://github.com/aditya-grover/climate-learn/issues"
        )
    return lr_scheduler


def load_loss(loss_name, aggregate_only, metainfo):
    loss_cls = METRICS_REGISTRY.get(loss_name, None)
    if loss_cls is None:
        raise NotImplementedError(
            f"{loss_name} is not an implemented loss. If you think it should be,"
            " please raise an issue at"
            " https://gtihub.com/aditya-grover/climate-learn/issues"
        )
    loss = loss_cls(aggregate_only=aggregate_only, metainfo=metainfo)
    return loss


def load_transform(transform_name, data_module):
    transform_cls = TRANSFORMS_REGISTRY.get(transform_name, None)
    if transform_cls is None:
        raise NotImplementedError(
            f"{transform_name} is not an implemented transform. If you think"
            " it should be, please raise an issue at"
            " https://github.com/aditya-grover/climate-learn/issues"
        )
    transform = transform_cls(data_module)
    return transform

def get_data_dims(data_module):
    if hasattr(data_module, 'get_data_dims'):
        return data_module.get_data_dims()
    for batch in data_module.train_dataloader():
        x, y, _, _ = batch
        break
    return x.shape, y.shape

def get_data_variables(data_module):
    if hasattr(data_module, 'get_data_variables'):
        return data_module.get_data_variables()
    in_vars = data_module.train_dataset.task.in_vars
    out_vars = data_module.train_dataset.task.out_vars
    return in_vars, out_vars
    

# def get_data_dims(data_module):
#     for batch in data_module.train_dataloader():
#         x, y, _, _ = batch
#         break
#     return x.shape, y.shape

# def get_data_variables(data_module):
#     in_vars = data_module.train_dataset.task.in_vars
#     out_vars = data_module.train_dataset.task.out_vars
#     return in_vars, out_vars

def get_climatology(data_module, split):
    clim = data_module.get_climatology(split=split)
    if clim is None:
        raise RuntimeError("Climatology has not yet been set.")
    # Hotfix to work with dict style data
    clim = torch.stack(tuple(clim.values()))    
    return clim<|MERGE_RESOLUTION|>--- conflicted
+++ resolved
@@ -424,7 +424,6 @@
                 optimizer,
                 {"warmup_epochs": cfg['warmup_epochs'], "max_epochs": cfg['num_epochs'], "warmup_start_lr": cfg['warmup_start_lr'], "eta_min": cfg['eta_min']}
             )
-<<<<<<< HEAD
         elif preset.lower() == 'swinv2_classification':
             model = SwinV2Classification(
                 in_img_size = cfg['in_img_size'],
@@ -464,7 +463,15 @@
                 pretrained_weights=cfg['pretrained_weights'],
                 use_pretrained_weights=cfg['use_pretrained_weights'],
                 continuous_model=cfg['continuous_model'],
-=======
+            )
+            optimizer = load_optimizer(
+                    model, "AdamW", {"lr": cfg['lr'], "weight_decay": cfg['weight_decay'], "betas": cfg['betas']}
+            )
+            lr_scheduler = load_lr_scheduler(
+                "linear-warmup-cosine-annealing",
+                optimizer,
+                {"warmup_epochs": cfg['warmup_epochs'], "max_epochs": cfg['num_epochs'], "warmup_start_lr": cfg['warmup_start_lr'], "eta_min": cfg['eta_min']}
+            )
         elif preset.lower() == 'resnet-baseline':
             if cfg['continuous_model']:
                 resnet_in_channels = in_channels + 1
@@ -479,7 +486,6 @@
                 norm=cfg['norm'],
                 dropout=cfg['dropout'],
                 n_blocks=cfg['n_blocks'],
->>>>>>> a111e5eb
             )
             optimizer = load_optimizer(
                     model, "AdamW", {"lr": cfg['lr'], "weight_decay": cfg['weight_decay'], "betas": cfg['betas']}
